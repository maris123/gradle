--- conflicted
+++ resolved
@@ -17,13 +17,6 @@
 package org.gradle.api.internal.filestore.ivy;
 
 import org.gradle.api.Transformer;
-<<<<<<< HEAD
-import org.gradle.api.artifacts.component.ModuleComponentIdentifier;
-import org.gradle.api.internal.artifacts.component.DefaultModuleComponentIdentifier;
-import org.gradle.api.internal.artifacts.metadata.DefaultModuleVersionArtifactIdentifier;
-import org.gradle.api.internal.artifacts.metadata.DefaultModuleVersionArtifactMetaData;
-=======
->>>>>>> cef5b5c2
 import org.gradle.api.internal.artifacts.metadata.ModuleVersionArtifactMetaData;
 import org.gradle.api.internal.artifacts.repositories.resolver.IvyResourcePattern;
 import org.gradle.api.internal.artifacts.repositories.resolver.ResourcePattern;
@@ -48,19 +41,4 @@
              }
          };
     }
-<<<<<<< HEAD
-
-    // TODO:DAZ Remove this: I'm pretty sure it's not required
-    private static ModuleVersionArtifactMetaData normalizeGroup(ModuleVersionArtifactMetaData id) {
-        ModuleComponentIdentifier componentId = id.getId().getComponentIdentifier();
-        String originalGroup = componentId.getGroup();
-        if (originalGroup.contains("/")) {
-            String newGroup = originalGroup.replace('/', '.');
-            ModuleComponentIdentifier newComponentId = DefaultModuleComponentIdentifier.newId(newGroup, componentId.getModule(), componentId.getVersion());
-            return new DefaultModuleVersionArtifactMetaData(new DefaultModuleVersionArtifactIdentifier(newComponentId, id.getName().getName(), id.getName().getType(), id.getName().getExtension(), id.getName().getAttributes()));
-        }
-        return id;
-    }
-=======
->>>>>>> cef5b5c2
 }