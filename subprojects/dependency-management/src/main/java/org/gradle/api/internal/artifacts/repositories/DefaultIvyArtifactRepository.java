--- conflicted
+++ resolved
@@ -99,10 +99,7 @@
     private Object[] componentMetadataSupplierParams;
     private final FileResourceRepository fileResourceRepository;
     private final ModuleMetadataParser moduleMetadataParser;
-<<<<<<< HEAD
     private final IvyMutableModuleMetadataFactory metadataFactory;
-=======
->>>>>>> d7d5a777
     private final IvyMetadataSources metadataSources = new IvyMetadataSources();
 
     public DefaultIvyArtifactRepository(FileResolver fileResolver, RepositoryTransportFactory transportFactory,
