--- conflicted
+++ resolved
@@ -10,88 +10,6 @@
 ### Example new and noteworthy
 -->
 
-<<<<<<< HEAD
-=======
-### Origin of deprecation warning within build script is rendered on command line
-
-For each deprecation warning Gradle now prints its location in the
-build file to the console. When passing the command line option `-s` or `-S`
-to Gradle then the whole stack trace is printed out.
-The improved log message should make it much easier to spot and fix those warnings.
-The following sample output demonstrates the improved logging capabilities:
-
-    > gradle tasks
-    The Jetty plugin has been deprecated and is scheduled to be removed in Gradle 4.0. Consider using the Gretty (https://github.com/akhikhl/gretty) plugin instead.
-            at build_dhrhtn4oo56t198zc6nkf59c4.run(/home/someuser/project-dir/build.gradle:3)
-
-    ...
-
-### The Wrapper can now use HTTP Basic Authentication to download distributions
-
-The Gradle Wrapper can now download Gradle distributions from a server requiring authentication.
-This allows you to host the Gradle distribution on a private server protected with HTTP Basic Authentication.
-
-See the User guide section on “[authenticated distribution download](userguide/gradle_wrapper.html#sec:authenticated_download)“ for more information.
-
-As stated in the User guide, please note that this shouldn't be used over insecure connections.
-
-### Ctrl-c no longer stops the Daemon
-
-In Gradle 3.1 we made a number of improvements to allow the daemon to cancel a running build when a client disconnects unexpectedly, but there were situations where pressing ctrl-c during a build could still cause the Daemon to exit.  With this release, any time ctrl-c is sent, the Daemon will attempt to cancel the running build.  As long as the build cancels in a timely manner, the Daemon will then be available for reuse and subsequent builds will reap the performance benefits of a warmed up Daemon.
-
-### Continuous build usability improvements
-
-Continuous build now ignores changes in the root project's `.gradle` directory and in all `build` directories. 
-This change is important for projects that have the project directory as an input in some task in the build. 
-Furthermore changes are now ignored to files or directories matching the default excludes that Gradle uses. 
-Some of the default excludes patterns are `.git`, `.hg`, `*~`, `#*#`, `.DS_Store`, `.#*` , `._*`.
-
-### New preferProjectModules() conflict resolution strategy for multi-project builds
-
-The `preferProjectModules()` configuration option can now be used in multi-project builds.
-
-    configurations.all.resolutionStrategy.preferProjectModules()
-
-With this option it is possible to tell Gradle to always resolve a project dependency to a subproject,
-if the corresponding subproject exists in the build. Without this option, other dependencies to a higher
-version of the same module cause the replacement of the subproject by the other version in the dependency tree.
-
-### Incremental build improvements
-
-#### Java compilation tracks Java version used
-
-If you change the Java version used to compile your sources, the compile task will now become out-of-date, and the sources will be recompiled.
-
-#### Better change tracking in copy and archive tasks
-
-When changing the destination for a copy spec in a `Copy`, `Zip` or `Jar` etc. task, the task now becomes out-of-date. Previously Gradle only tracked changes to case-sensitivity, duplication strategy and file- and dir modes on the main spec; now it tracks it for child specs, too.
-
-#### Classpath tracking
-
-Input properties that should be treated as Java classpaths can now be annotated with `@Classpath`. This allows the task to ignore irrelevant changes to the property, such as changing the name of the files on the classpath. It is similar to annotating the the property with `@OrderSensitive` and `@PathSensitive(RELATIVE)`, but it will also ignore the names of JAR files directly added to the classpath.
-
-#### Removing all sources will delete outputs
-
-For a long time Gradle supported skipping the execution of a task entirely if it didn't have any _sources._ This feature can be enabled by annotating an input file property with `@SkipWhenEmpty`. In previous versions of Gradle however, when all the sources of the task were removed since the last build, the previous outputs were left in place. This is now fixed, and in such cases the stale outputs are properly removed.
-
-### Build Dependents for Native Binaries
-
-Sometimes, you may need to *assemble* (compile and link) or *build* (compile, link and test) a component or binary and its *dependents* (things that depend upon the component or binary). The native software model now provides tasks that enable this capability.
-
-First, the *dependent components* report gives insight about the relationships between each component.
-Second, the *build and assemble dependents* tasks allow you to assemble or build a component and its dependents in one step.
-
-See the User guide section on “[Assembling or building dependents](userguide/native_binaries.html#sec:dependents)“ in the “[Building native software](userguide/native_binaries.html)“ chapter for more information.
-
-### Multi-project builds with Kotlin scripting
-
-This release ships with Gradle Script Kotlin v0.3.3.
-
-v0.3.3 improves support for multi-project builds of Kotlin based projects and fixes Kotlin build script compilation on Windows.
-
-See the [Gradle Script Kotlin v0.3.3 release notes](https://github.com/gradle/gradle-script-kotlin/releases/tag/v0.3.3) for the details.
-
->>>>>>> ac2b1170
 ## Promoted features
 
 Promoted features are features that were incubating in previous versions of Gradle but are now supported and subject to backwards compatibility.
@@ -145,15 +63,6 @@
 }
 ```
 
-### Increased timeout for cache locking
-
-Gradle implements cache locking to ensure that multiple, concurrently executed processes do not corrupt
-files within the cache when writing to it. In previous versions of Gradle, the timeout for cache locking
- was set to 60 seconds. Especially in environments with high load e.g. on CI servers, a Gradle process
- can exceed the timeout and fail the build. With this version of Gradle, the timeout has been increased
- to 10 minutes. Please report an issue on the Gradle forum in case your build should ever exceed the
- changed timeout threshold!
-
 ## External contributions
 
 We would like to thank the following community members for making contributions to this release of Gradle.
